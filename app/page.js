--- conflicted
+++ resolved
@@ -136,10 +136,6 @@
 
       <SignedIn>
         <DashboardLayout>
-<<<<<<< HEAD
-          <div className="flex justify-between items-center mb-4 mt-4">
-            <h1 className="text-2xl font-bold">Your campaigns</h1>
-=======
           <div className="flex justify-between items-center mb-8">
             <h1 className="text-3xl font-bold">Your campaigns</h1>
             <div className="flex items-center gap-3">
@@ -167,7 +163,6 @@
                 </Link>
               )}
             </div>
->>>>>>> a9426f7b
           </div>
           <CampaignList />
           
