--- conflicted
+++ resolved
@@ -357,30 +357,30 @@
         <div className="mb-6">
           <div className="flex items-center justify-center space-x-2 mb-4">
             <div className={`w-8 h-8 rounded-full flex items-center justify-center text-sm font-semibold ${
-              step >= 1 ? 'bg-pink-600 text-white' : 'bg-zinc-700 text-zinc-300'
+              step >= 1 ? 'bg-blue-600 text-white' : 'bg-gray-300 text-gray-600'
             }`}>
               {step > 1 ? '✓' : '1'}
             </div>
-            <div className={`w-16 h-1 rounded ${step >= 2 ? 'bg-pink-600' : 'bg-zinc-700'}`}></div>
+            <div className={`w-16 h-1 rounded ${step >= 2 ? 'bg-blue-600' : 'bg-gray-300'}`}></div>
             <div className={`w-8 h-8 rounded-full flex items-center justify-center text-sm font-semibold ${
-              step >= 2 ? 'bg-pink-600 text-white' : 'bg-zinc-700 text-zinc-300'
+              step >= 2 ? 'bg-blue-600 text-white' : 'bg-gray-300 text-gray-600'
             }`}>
               {step > 2 ? '✓' : '2'}
             </div>
-            <div className={`w-16 h-1 rounded ${step >= 3 ? 'bg-pink-600' : 'bg-zinc-700'}`}></div>
+            <div className={`w-16 h-1 rounded ${step >= 3 ? 'bg-blue-600' : 'bg-gray-300'}`}></div>
             <div className={`w-8 h-8 rounded-full flex items-center justify-center text-sm font-semibold ${
-              step >= 3 ? 'bg-pink-600 text-white' : 'bg-zinc-700 text-zinc-300'
+              step >= 3 ? 'bg-blue-600 text-white' : 'bg-gray-300 text-gray-600'
             }`}>
               {step > 3 ? '✓' : '3'}
             </div>
-            <div className={`w-16 h-1 rounded ${step >= 4 ? 'bg-pink-600' : 'bg-zinc-700'}`}></div>
+            <div className={`w-16 h-1 rounded ${step >= 4 ? 'bg-blue-600' : 'bg-gray-300'}`}></div>
             <div className={`w-8 h-8 rounded-full flex items-center justify-center text-sm font-semibold ${
-              step >= 4 ? 'bg-pink-600 text-white' : 'bg-zinc-700 text-zinc-300'
+              step >= 4 ? 'bg-blue-600 text-white' : 'bg-gray-300 text-gray-600'
             }`}>
               {step > 4 ? '✓' : '4'}
             </div>
           </div>
-          <p className="text-center text-sm text-zinc-400">
+          <p className="text-center text-sm text-gray-600">
             Step {step} of 4: {
               step === 1 ? 'Tell us about yourself' : 
               step === 2 ? 'Tell us about your brand' : 
@@ -390,14 +390,14 @@
           </p>
         </div>
 
-        <Card className="shadow-lg border border-zinc-700/50 bg-zinc-900/80">
+        <Card className="shadow-lg border border-gray-200 bg-white">
           {step === 1 && (
             <>
               <CardHeader>
-                <CardTitle className="text-2xl font-bold text-zinc-100">
+                <CardTitle className="text-2xl font-bold text-gray-900">
                   Welcome to Gemz! 🎉
                 </CardTitle>
-                <CardDescription className="text-zinc-400">
+                <CardDescription className="text-gray-600">
                   Let's get to know you and your business better. This helps us personalize your experience.
                 </CardDescription>
               </CardHeader>
@@ -405,13 +405,13 @@
               <CardContent className="space-y-6">
                 {error && (
                   <Alert variant="destructive">
-                  <AlertCircle className="h-4 w-4" />
+                    <AlertCircle className="h-4 w-4" />
                     <AlertDescription>{error}</AlertDescription>
                   </Alert>
                 )}
 
                 <div className="space-y-2">
-                  <Label htmlFor="fullName" className="text-sm font-medium text-zinc-200 flex items-center gap-2">
+                  <Label htmlFor="fullName" className="text-sm font-medium text-gray-700 flex items-center gap-2">
                     <User className="h-4 w-4" />
                     Full Name
                   </Label>
@@ -430,7 +430,7 @@
                 </div>
 
                 <div className="space-y-2">
-                  <Label htmlFor="businessName" className="text-sm font-medium text-zinc-200 flex items-center gap-2">
+                  <Label htmlFor="businessName" className="text-sm font-medium text-gray-700 flex items-center gap-2">
                     <Building className="h-4 w-4" />
                     Business Name
                   </Label>
@@ -446,7 +446,7 @@
                     className="h-12 text-base"
                     disabled={isLoading}
                   />
-                  <p className="text-xs text-zinc-500">
+                  <p className="text-xs text-gray-500">
                     This could be your company name, brand name, or your own name if you're a solo entrepreneur.
                   </p>
                 </div>
@@ -475,10 +475,10 @@
           {step === 2 && (
             <>
               <CardHeader>
-                <CardTitle className="text-2xl font-bold text-zinc-100">
+                <CardTitle className="text-2xl font-bold text-gray-900">
                   Describe Your Brand & Influencer Goals 🎯
                 </CardTitle>
-                <CardDescription className="text-zinc-400">
+                <CardDescription className="text-gray-600">
                   Help our AI understand your brand and the type of influencers you want to work with.
                 </CardDescription>
               </CardHeader>
@@ -492,7 +492,7 @@
                 )}
 
                 <div className="space-y-3">
-                  <Label htmlFor="brandDescription" className="text-sm font-medium text-zinc-200 flex items-center gap-2">
+                  <Label htmlFor="brandDescription" className="text-sm font-medium text-gray-700 flex items-center gap-2">
                     <Target className="h-4 w-4" />
                     Explain your brand and the type of influencers you look to work with
                   </Label>
@@ -509,18 +509,18 @@
                       className="min-h-[120px] text-base resize-none"
                       disabled={isLoading}
                     />
-                    <div className="absolute bottom-2 right-2 text-xs text-zinc-500">
+                    <div className="absolute bottom-2 right-2 text-xs text-gray-400">
                       {brandDescription.length}/500
                     </div>
                   </div>
 
-                  <div className="flex items-start gap-2 p-3 bg-zinc-800/60 border border-zinc-700/50 rounded-lg">
-                    <Sparkles className="h-5 w-5 text-pink-400 mt-0.5 flex-shrink-0" />
+                  <div className="flex items-start gap-2 p-3 bg-blue-50 rounded-lg">
+                    <Sparkles className="h-5 w-5 text-blue-600 mt-0.5 flex-shrink-0" />
                     <div>
-                      <p className="text-sm text-zinc-100 font-medium mb-1">
+                      <p className="text-sm text-blue-800 font-medium mb-1">
                         Our AI will use this context to:
                       </p>
-                      <ul className="text-xs text-zinc-300 space-y-1">
+                      <ul className="text-xs text-blue-700 space-y-1">
                         <li>• Find influencers that match your brand values</li>
                         <li>• Identify creators with relevant audience demographics</li>
                         <li>• Prioritize accounts with authentic engagement in your niche</li>
@@ -530,7 +530,7 @@
                 </div>
 
                 <div className="space-y-3">
-                  <Label className="text-sm font-medium text-zinc-200">
+                  <Label className="text-sm font-medium text-gray-700">
                     Need inspiration? Click any example:
                   </Label>
                   
@@ -538,10 +538,6 @@
                     {examplePrompts.map((prompt, index) => (
                       <div
                         key={index}
-<<<<<<< HEAD
-                        className="p-3 bg-zinc-800/60 rounded-md border border-zinc-700/50 cursor-pointer hover:bg-zinc-800/90 transition-colors"
-                        onClick={() => setBrandDescription(prompt)}
-=======
                         className="p-3 bg-gray-50 rounded-md border cursor-pointer hover:bg-gray-100 transition-colors"
                         onClick={() => {
                           setBrandDescription(prompt);
@@ -550,9 +546,8 @@
                             promptLength: prompt.length
                           }, sessionId);
                         }}
->>>>>>> a9426f7b
                       >
-                        <p className="text-sm text-zinc-300">{prompt}</p>
+                        <p className="text-sm text-gray-700">{prompt}</p>
                       </div>
                     ))}
                   </div>
@@ -577,7 +572,7 @@
                 </Button>
 
                 {brandDescription.trim().length < 50 && brandDescription.trim().length > 0 && (
-                  <p className="text-sm text-zinc-400 text-center">
+                  <p className="text-sm text-amber-600 text-center">
                     Please provide more details (at least 50 characters) for better AI recommendations
                   </p>
                 )}
@@ -588,13 +583,13 @@
           {step === 3 && (
             <>
               <CardHeader>
-                <div className="mx-auto mb-4 w-16 h-16 bg-zinc-800 rounded-full flex items-center justify-center">
-                  <CreditCard className="w-8 h-8 text-pink-400" />
+                <div className="mx-auto mb-4 w-16 h-16 bg-blue-100 rounded-full flex items-center justify-center">
+                  <CreditCard className="w-8 h-8 text-blue-600" />
                 </div>
-                <CardTitle className="text-2xl font-bold text-zinc-100 text-center">
+                <CardTitle className="text-2xl font-bold text-gray-900 text-center">
                   Choose Your Plan 💳
                 </CardTitle>
-                <CardDescription className="text-zinc-400 text-center">
+                <CardDescription className="text-gray-600 text-center">
                   Select the perfect plan for your influencer marketing needs.
                 </CardDescription>
               </CardHeader>
@@ -624,37 +619,37 @@
               </CardHeader>
 
               <CardContent className="space-y-6">
-                <div className="bg-zinc-800/60 rounded-lg p-6 border border-zinc-700/50">
-                  <h3 className="text-lg font-semibold text-zinc-100 mb-4 flex items-center gap-2">
+                <div className="bg-blue-50 rounded-lg p-6">
+                  <h3 className="text-lg font-semibold text-blue-900 mb-4 flex items-center gap-2">
                     <Sparkles className="h-5 w-5" />
                     What's next?
                   </h3>
                   <div className="space-y-3">
                     <div className="flex items-start gap-3">
-                      <div className="w-6 h-6 bg-primary text-white rounded-full flex items-center justify-center text-xs font-bold flex-shrink-0 mt-0.5">
+                      <div className="w-6 h-6 bg-blue-600 text-white rounded-full flex items-center justify-center text-xs font-bold flex-shrink-0 mt-0.5">
                         1
                       </div>
                       <div>
-                        <p className="font-medium text-zinc-100">Create your first campaign</p>
-                        <p className="text-sm text-zinc-400">Search for influencers across TikTok, Instagram & YouTube</p>
+                        <p className="font-medium text-blue-900">Create your first campaign</p>
+                        <p className="text-sm text-blue-700">Search for influencers across TikTok, Instagram & YouTube</p>
                       </div>
                     </div>
                     <div className="flex items-start gap-3">
-                      <div className="w-6 h-6 bg-primary text-white rounded-full flex items-center justify-center text-xs font-bold flex-shrink-0 mt-0.5">
+                      <div className="w-6 h-6 bg-blue-600 text-white rounded-full flex items-center justify-center text-xs font-bold flex-shrink-0 mt-0.5">
                         2
                       </div>
                       <div>
-                        <p className="font-medium text-zinc-100">Get detailed insights</p>
-                        <p className="text-sm text-zinc-400">Access contact info, analytics, and audience data</p>
+                        <p className="font-medium text-blue-900">Get detailed insights</p>
+                        <p className="text-sm text-blue-700">Access contact info, analytics, and audience data</p>
                       </div>
                     </div>
                     <div className="flex items-start gap-3">
-                      <div className="w-6 h-6 bg-primary text-white rounded-full flex items-center justify-center text-xs font-bold flex-shrink-0 mt-0.5">
+                      <div className="w-6 h-6 bg-blue-600 text-white rounded-full flex items-center justify-center text-xs font-bold flex-shrink-0 mt-0.5">
                         3
                       </div>
                       <div>
-                        <p className="font-medium text-zinc-100">Export and contact</p>
-                        <p className="text-sm text-zinc-400">Download contact lists and start your campaigns</p>
+                        <p className="font-medium text-blue-900">Export and contact</p>
+                        <p className="text-sm text-blue-700">Download contact lists and start your campaigns</p>
                       </div>
                     </div>
                   </div>
